# knowledge-incorporation/src/utils_mlx.py
import logging
from typing import Any, Dict, List, Tuple
import mlx.core as mx
import mlx.nn as nn
import mlx.optimizers as optim
from mlx_lm import generate
from mlx_lm.tuner import linear_to_lora_layers 
from mlx_lm.sample_utils import make_sampler

# Import reusable components from the original utils file
from .utils import (
    format_answer_prompts,
    format_grade_prompts,
    grade_with_gpt4
)

LOG = logging.getLogger(__name__)

def generate_mlx(
    model: Any,
    tokenizer: Any,
    prompts: List[str],
    sampling_config: Dict[str, Any]
) -> List[Dict[str, str]]:
    """
    An MLX-native replacement for the VLLM-based generate function.

    Args:
        model: The loaded MLX model.
        tokenizer: The loaded tokenizer.
        prompts: A list of prompts to generate completions for.
        sampling_config: A dictionary with keys like 'temperature', 'top_p', 'max_tokens'.

    Returns:
        A list of dictionaries, mirroring the original VLLM output format,
        e.g., [{'text': 'completion_one'}, {'text': 'completion_two'}].
    """
    outputs = []
    
    # Create a sampler object from the configuration. This is the correct
    # way to pass temperature/top_p to the mlx_lm generator.
    sampler = make_sampler(
        temp=sampling_config.get("temperature", 0.0),
        top_p=sampling_config.get("top_p", 1.0)
    )

    LOG.info(f"Generating {len(prompts)} completions with MLX...")
    for prompt in prompts:
        # Note: mlx_lm.generate doesn't support batching, so we loop.
        response = generate(
            model,
            tokenizer,
            prompt=prompt,
            max_tokens=sampling_config.get("max_tokens", 64),
            sampler=sampler,
        )
        outputs.append({"text": response})
    LOG.info("Generation complete.")
    return outputs

# def accuracy_and_texts_mlx(
#     model: Any,
#     tokenizer: Any,
#     questions: List[Dict[str, str]],
#     sampling_config: Dict[str, Any],
#     instruct_model: bool
# ) -> Tuple[float, List[str], List[bool]]:
#     LOG.error("Using base 0's, not GPT")
#     return 0, 0, 0

def accuracy_and_texts_mlx(
    model: Any,
    tokenizer: Any,
    questions: List[Dict[str, str]],
    sampling_config: Dict[str, Any],
    instruct_model: bool
) -> Tuple[float, List[str], List[bool]]:
    """
    MLX-native version of the accuracy evaluation function.

    This function orchestrates the process of generating answers with MLX
    and then grading them using the imported GPT-4 grading logic.
    """
    if not questions:
        return 0.0, [], []

    # 1. Generate answers using the provided MLX model
    prompts = format_answer_prompts(questions, instruct_model=instruct_model)
    ans_out = generate_mlx(model, tokenizer, prompts, sampling_config)
    
    # Ensure preds is a list of strings, handling potential empty responses
    preds = [o.get("text", "").strip() for o in ans_out]
    LOG.debug(f"Generated predictions: {preds}")

    # 2. Grade the answers using the imported GPT-4 grading utility
    verdicts: List[bool] = [False] * len(preds)
    
    # Filter out empty predictions to avoid sending them to the expensive GPT-4 API
    q_sub, p_sub, idx_sub = [], [], []
    for i, (q, p) in enumerate(zip(questions, preds)):
        if p:  # Only grade if the prediction is not empty
            q_sub.append(q)
            p_sub.append(p)
            idx_sub.append(i)

    if q_sub:
        LOG.info(f"Grading {len(q_sub)} non-empty predictions with GPT-4...")
        grade_prompts = format_grade_prompts(q_sub, p_sub)
        graded_verdicts = grade_with_gpt4(grade_prompts)
        for i, v in zip(idx_sub, graded_verdicts):
            verdicts[i] = v
        LOG.info("Grading complete.")
    
    # 3. Calculate final accuracy
    acc = sum(verdicts) / len(questions) if questions else 0.0
    return acc, preds, verdicts

# ============================================================================== #
# SECTION 2: TRAINING UTILITIES (NEW)
# ============================================================================== #

def extend_and_pad(sequence: List[int], max_length: int, pad_value: int) -> List[int]:
    """Your excellent custom padding and truncation function."""
    if len(sequence) > max_length:
        return sequence[:max_length]
    else:
        padding = [pad_value] * (max_length - len(sequence))
        return sequence + padding

# def loss_fn(model, inputs, targets):
#     """Standard cross-entropy loss for MLX, respecting our -100 mask."""
#     logits = model(inputs)
#     logits = logits.astype(mx.float32)
#     return nn.losses.cross_entropy(logits, targets, reduction="mean")

IGNORE_INDEX = -100

def masked_ce_loss(model, inputs, targets):
    """
    A custom cross-entropy loss function for MLX that correctly handles an ignore_index.
    This prevents the `IndexError: vector` crash caused by negative labels.
    """
    # Handle models that might return logits as a tuple (e.g., with past_key_values)
    output = model(inputs)
    logits = output[0] if isinstance(output, tuple) else output
    logits = logits.astype(mx.float32)

    # Create a mask to identify tokens that should be ignored
    mask = (targets != IGNORE_INDEX)
    
    # If all tokens are ignored in the batch, return zero loss
    if not mx.any(mask):
        return mx.array(0.0, dtype=mx.float32)

    # To prevent indexing errors, replace ignored labels (-100) with a valid index (0).
    # The mask ensures these positions do not contribute to the final loss.
    safe_targets = mx.where(mask, targets, mx.zeros_like(targets))
    
    # Calculate the cross-entropy for each token individually
    per_token_loss = nn.losses.cross_entropy(logits, safe_targets, reduction="none")
    
    # Apply the mask to the per-token losses and calculate the mean loss
    # over the non-ignored tokens.
    masked_loss = per_token_loss * mask.astype(per_token_loss.dtype)
    final_loss = masked_loss.sum() / mask.sum()
    
    return final_loss

def run_lora_training(
    model: nn.Module,
    tokenizer: Any,
    train_sequences: List[str],
    finetune_args: Dict[str, Any],
    lora_config: Dict[str, Any],
    max_seq_length: int
) -> nn.Module:
    """
    Performs a full LoRA fine-tuning run using a manual training loop.
    This gives us full control over the data and loss calculation.
    """
    # 1. Freeze model and apply LoRA layers
    model.freeze()
    linear_to_lora_layers(model, finetune_args['lora_layers'], lora_config)

    # 2. Prepare and pad the dataset, respecting the mask
    pad_id = tokenizer.pad_token_id or tokenizer.eos_token_id
    sub_ids = tokenizer.encode(finetune_args['end_mask_substring'])
    
    inputs, labels = [], []
    for seq in train_sequences:
        tokens = tokenizer.encode(seq)
        if len(tokens) > max_seq_length:
            tokens = tokens[:max_seq_length]
        
        # Find mask position and apply mask
        mask_pos = -1
        M = len(sub_ids)
        for i in range(len(tokens) - M + 1):
            if tokens[i : i + M] == sub_ids:
                mask_pos = i + M
                break
        
        current_labels = list(tokens)
        if mask_pos != -1:
            current_labels[:mask_pos] = [-100] * mask_pos
        
        # Pad both to the max length
        inputs.append(extend_and_pad(tokens, max_seq_length, pad_id))
        labels.append(extend_and_pad(current_labels, max_seq_length, -100))

    if not inputs:
        LOG.warning("No training data was processed. Skipping training.")
        model.unfreeze()
        return model

    # Convert to MLX arrays for training
    inputs = mx.array(inputs)
    labels = mx.array(labels)
    
    # 3. Set up the training components
    # Use a lower learning rate and a warmup schedule for AdamW
    learning_rate = optim.linear_schedule(1e-6, 1e-5, 100)
    optimizer = optim.AdamW(learning_rate=learning_rate)
    
    # Create the gradient function using new custom masked loss function.
    loss_and_grad_fn = nn.value_and_grad(model, masked_ce_loss)
    
    # 4. The Training Loop with Gradient Accumulation
    LOG.info(f"Starting manual training loop for {finetune_args['finetune_epochs']} epochs...")
    batch_size = finetune_args['batch_size']
    grad_accumulation_steps = finetune_args.get('gradient_accumulation_steps', 1)
    model.train()

    for epoch in range(finetune_args['finetune_epochs']):
        epoch_loss = 0.0
        num_batches = 0
<<<<<<< HEAD
        
        accumulated_grads = {k: mx.zeros_like(v) for k, v in model.trainable_parameters().items()}

=======
        accumulated_grads = {k: mx.zeros_like(v) for k, v in model.trainable_parameters().items()}
>>>>>>> bc6438f6
        
        for i in range(0, len(inputs), batch_size):
            batch_inputs = inputs[i : i + batch_size]
            batch_labels = labels[i : i + batch_size]
<<<<<<< HEAD
            
            # Get loss and gradients, for the current micro-batch
            loss, grads = loss_and_grad_fn(model, batch_inputs, batch_labels)
            
=======

            # Get loss and gradients for the current micro-batch
            loss, grads = loss_and_grad_fn(model, batch_inputs, batch_labels)

>>>>>>> bc6438f6
            # Accumulate gradients
            for k, v in grads.items():
                if k in accumulated_grads:
                    accumulated_grads[k] += v

            epoch_loss += loss.item()
            num_batches += 1

<<<<<<< HEAD
            # Perform optimizer step after accumulating gradients for the specified number of steps                                                          │
            if (i // batch_size + 1) % grad_accumulation_steps == 0:
                optimizer.update(model, accumulated_grads)
                mx.eval(model.parameters(), optimizer.state)
                #  Reset accumulated gradients 
                accumulated_grads = {k: mx.zeros_like(v) for k, v in model.trainable_parameters().items()}
         
=======
            # Perform optimizer step after accumulating gradients for the specified number of steps
            if (i // batch_size + 1) % grad_accumulation_steps == 0:
                optimizer.update(model, accumulated_grads)
                mx.eval(model.parameters(), optimizer.state)
                # Reset accumulated gradients
                accumulated_grads = {k: mx.zeros_like(v) for k, v in model.trainable_parameters().items()}

>>>>>>> bc6438f6
        if num_batches > 0:
            avg_loss = epoch_loss / num_batches
            LOG.info(f"Epoch {epoch + 1}/{finetune_args['finetune_epochs']} | Average Loss: {avg_loss:.4f}")

    model.unfreeze()
    return model
<|MERGE_RESOLUTION|>--- conflicted
+++ resolved
@@ -227,36 +227,27 @@
     loss_and_grad_fn = nn.value_and_grad(model, masked_ce_loss)
     
     # 4. The Training Loop with Gradient Accumulation
+    # 4. The Training Loop with Gradient Accumulation
     LOG.info(f"Starting manual training loop for {finetune_args['finetune_epochs']} epochs...")
     batch_size = finetune_args['batch_size']
     grad_accumulation_steps = finetune_args.get('gradient_accumulation_steps', 1)
+    grad_accumulation_steps = finetune_args.get('gradient_accumulation_steps', 1)
     model.train()
 
     for epoch in range(finetune_args['finetune_epochs']):
         epoch_loss = 0.0
         num_batches = 0
-<<<<<<< HEAD
         
         accumulated_grads = {k: mx.zeros_like(v) for k, v in model.trainable_parameters().items()}
 
-=======
-        accumulated_grads = {k: mx.zeros_like(v) for k, v in model.trainable_parameters().items()}
->>>>>>> bc6438f6
         
         for i in range(0, len(inputs), batch_size):
             batch_inputs = inputs[i : i + batch_size]
             batch_labels = labels[i : i + batch_size]
-<<<<<<< HEAD
             
             # Get loss and gradients, for the current micro-batch
             loss, grads = loss_and_grad_fn(model, batch_inputs, batch_labels)
             
-=======
-
-            # Get loss and gradients for the current micro-batch
-            loss, grads = loss_and_grad_fn(model, batch_inputs, batch_labels)
-
->>>>>>> bc6438f6
             # Accumulate gradients
             for k, v in grads.items():
                 if k in accumulated_grads:
@@ -265,7 +256,6 @@
             epoch_loss += loss.item()
             num_batches += 1
 
-<<<<<<< HEAD
             # Perform optimizer step after accumulating gradients for the specified number of steps                                                          │
             if (i // batch_size + 1) % grad_accumulation_steps == 0:
                 optimizer.update(model, accumulated_grads)
@@ -273,15 +263,6 @@
                 #  Reset accumulated gradients 
                 accumulated_grads = {k: mx.zeros_like(v) for k, v in model.trainable_parameters().items()}
          
-=======
-            # Perform optimizer step after accumulating gradients for the specified number of steps
-            if (i // batch_size + 1) % grad_accumulation_steps == 0:
-                optimizer.update(model, accumulated_grads)
-                mx.eval(model.parameters(), optimizer.state)
-                # Reset accumulated gradients
-                accumulated_grads = {k: mx.zeros_like(v) for k, v in model.trainable_parameters().items()}
-
->>>>>>> bc6438f6
         if num_batches > 0:
             avg_loss = epoch_loss / num_batches
             LOG.info(f"Epoch {epoch + 1}/{finetune_args['finetune_epochs']} | Average Loss: {avg_loss:.4f}")
